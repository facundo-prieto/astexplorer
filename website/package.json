--- conflicted
+++ resolved
@@ -46,14 +46,9 @@
     "@babel/eslint-parser": "^7.12.0",
     "@babel/runtime": "^7.12.0",
     "@creditkarma/thrift-parser": "^1.2.0",
-<<<<<<< HEAD
+    "@gengjiawen/monkey-wasm": "^0.5.0",
     "@glimmer/compiler": "^0.73.1",
     "@glimmer/syntax": "^0.73.1",
-=======
-    "@gengjiawen/monkey-wasm": "^0.5.0",
-    "@glimmer/compiler": "^0.50.3",
-    "@glimmer/syntax": "^0.50.3",
->>>>>>> 2cebfe05
     "@humanwhocodes/momoa": "^1.0.0",
     "@mdx-js/mdx": "^1.5.8",
     "@typescript-eslint/parser": "^4.1.0",
